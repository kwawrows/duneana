<<<<<<< HEAD
art_make( BASENAME_ONLY
	  MODULE_LIBRARIES 	  lardataobj_RawData
				  lardataobj_RecoBase	  
		        	  larcore_Geometry  
				  larcore_Geometry_Geometry_service
				  lardata_Utilities
				  larsim_MCCheater_BackTracker_service
				  nusimdata_SimulationBase
                        	  ${ART_FRAMEWORK_CORE}
				  ${ART_FRAMEWORK_PRINCIPAL}
				  ${ART_FRAMEWORK_SERVICES_REGISTRY}
                        	  ${ART_FRAMEWORK_SERVICES_OPTIONAL}
                        	  ${ART_FRAMEWORK_SERVICES_OPTIONAL_TFILESERVICE_SERVICE}
 				  art_Persistency_Common canvas
				  art_Persistency_Provenance canvas
				  art_Utilities canvas
				  ${MF_MESSAGELOGGER}
				  ${MF_UTILITIES}
				  cetlib cetlib_except
				  ${ROOT_BASIC_LIB_LIST}
                                  ${ROOT_GEOM}
	)
=======
art_make(BASENAME_ONLY
	 MODULE_LIBRARIES
	 lardataobj_RawData
	 lardataobj_RecoBase
	 larcore_Geometry
	 larcore_Geometry_Geometry_service
	 lardata_Utilities
	 nusimdata_SimulationBase
	 ${ART_FRAMEWORK_CORE}
	 ${ART_FRAMEWORK_PRINCIPAL}
	 ${ART_FRAMEWORK_SERVICES_REGISTRY}
	 ${ART_FRAMEWORK_SERVICES_OPTIONAL}
	 ${ART_FRAMEWORK_SERVICES_OPTIONAL_TFILESERVICE_SERVICE}
	 art_Persistency_Common canvas
	 art_Persistency_Provenance canvas
	 art_Utilities canvas
	 ${MF_MESSAGELOGGER}
	 ${MF_UTILITIES}
	 cetlib cetlib_except
	 ${ROOT_BASIC_LIB_LIST}
	 ${ROOT_GEOM}
)
>>>>>>> 7ddefbe1

install_headers()
install_fhicl()
install_scripts()<|MERGE_RESOLUTION|>--- conflicted
+++ resolved
@@ -1,27 +1,3 @@
-<<<<<<< HEAD
-art_make( BASENAME_ONLY
-	  MODULE_LIBRARIES 	  lardataobj_RawData
-				  lardataobj_RecoBase	  
-		        	  larcore_Geometry  
-				  larcore_Geometry_Geometry_service
-				  lardata_Utilities
-				  larsim_MCCheater_BackTracker_service
-				  nusimdata_SimulationBase
-                        	  ${ART_FRAMEWORK_CORE}
-				  ${ART_FRAMEWORK_PRINCIPAL}
-				  ${ART_FRAMEWORK_SERVICES_REGISTRY}
-                        	  ${ART_FRAMEWORK_SERVICES_OPTIONAL}
-                        	  ${ART_FRAMEWORK_SERVICES_OPTIONAL_TFILESERVICE_SERVICE}
- 				  art_Persistency_Common canvas
-				  art_Persistency_Provenance canvas
-				  art_Utilities canvas
-				  ${MF_MESSAGELOGGER}
-				  ${MF_UTILITIES}
-				  cetlib cetlib_except
-				  ${ROOT_BASIC_LIB_LIST}
-                                  ${ROOT_GEOM}
-	)
-=======
 art_make(BASENAME_ONLY
 	 MODULE_LIBRARIES
 	 lardataobj_RawData
@@ -29,6 +5,7 @@
 	 larcore_Geometry
 	 larcore_Geometry_Geometry_service
 	 lardata_Utilities
+	 larsim_MCCheater_BackTracker_service
 	 nusimdata_SimulationBase
 	 ${ART_FRAMEWORK_CORE}
 	 ${ART_FRAMEWORK_PRINCIPAL}
@@ -44,7 +21,6 @@
 	 ${ROOT_BASIC_LIB_LIST}
 	 ${ROOT_GEOM}
 )
->>>>>>> 7ddefbe1
 
 install_headers()
 install_fhicl()
