--- conflicted
+++ resolved
@@ -115,14 +115,10 @@
 			${GREWEIGHT}
 			${GNUCLEONDECAY}
 			${GMESSENGER}
-<<<<<<< HEAD
                         systematicstools_interface
 			systematicstools_interpreters
 			systematicstools_utility
-=======
-                        ${SYSTTOOLS}
                         CVNFunc
->>>>>>> 877c12b3
               BASENAME_ONLY
 )
 
