# This @product_deps@ file defines dependencies for this package. 

# The *parent* line must the first non-commented line and defines this product and version
# The version must be of the form vxx_yy_zz (e.g. v01_02_03).
parent dunetpc v06_00_00_rc5
defaultqual e10

# These optional lines define where headers, libraries, and executables go and should
# be used only if your product does not conform to the defaults.
# Format: directory_type directory_path directory_name
#   where directory_type is one of incdir, libdir, or bindir
#   where directory_path is one of product_dir, fq_dir and - 
# Defaults:
# incdir  product_dir  include
# fcldir  product_dir  fcl
# libdir  fq_dir       lib
# bindir  fq_dir       bin
#
fcldir  product_dir job
gdmldir product_dir gdml
fwdir  product_dir config_data

# table fragment to set FW_SEARCH_PATH needed 
# to find gdml files:
table_fragment_begin
    pathPrepend(FW_SEARCH_PATH, ${DUNETPC_DIR}/scripts)
    pathPrepend(FW_SEARCH_PATH, ${DUNETPC_DIR}/gdml)
    pathPrepend(FW_SEARCH_PATH, ${DUNE_PARDATA_DIR}/FieldResponse)
    pathPrepend(FHICL_FILE_PATH, .:./job)
    envSet(DBIWSPWDFILE, /dune/experts/path/to/proddbpwd/for/writes)
    envSet(DBIWSURL, http://dbdata0vm.fnal.gov:8116/LBNE35tCon/app/)
    envSet(DBIWSURLINT, http://dbdata0vm.fnal.gov:8116/LBNE35tCon/app/)
    envSet(DBIWSURLPUT, http://dbdata0vm.fnal.gov:8117/LBNE35tCon/app/)
    envSet(DBIQEURL, http://dbdata0vm.fnal.gov:8122/QE/dune35t/prod/app/SQ/)
    envSet(DBIHOST, ifdbprod.fnal.gov)
    envSet(DBINAME, dune35t_prod)
    envSet(DBIPORT, 5442)
    envSet(DBIUSER, dune_reader)
    envSet(DBIPWDFILE, ~jpaley/dune/db/proddbpwd)
table_fragment_end


# With "product  version" table below, we now define depdendencies

# Add the dependent product and version

product          version
<<<<<<< HEAD
larsoft         v06_00_00_rc5
artdaq_core	v1_05_01
duneutil        v06_00_00_rc5	-	optional
lbne_raw_data 	v1_04_00
dune_pardata	v01_10_00
cetbuildtools	v5_02_02	-	only_for_build
=======
larsoft         v05_13_00
artdaq_core	v1_04_28
duneutil        v01_22_01	-	optional
lbne_raw_data 	v1_03_25
dune_pardata	v01_11_01
cetbuildtools	v4_19_04	-	only_for_build
>>>>>>> d50d28bb
end_product_list


# We now define allowed qualifiers and the corresponding qualifiers for the depdencies.
# Make a table by adding columns before "notes". 
# e10  - with gcc 4.9.3 and -std=c++14
qualifier	larsoft		duneutil	artdaq_core	lbne_raw_data	dune_pardata	notes
e10:debug	e10:debug	e10:debug	nu:e10:s36:debug nu:e10:s36:debug	-nq-
e10:opt		e10:opt		e10:opt		nu:e10:s36:opt	 nu:e10:s36:prof	-nq-
e10:prof	e10:prof	e10:prof	nu:e10:s36:prof	 nu:e10:s36:prof	-nq-
end_qualifier_list

# Preserve tabs and formatting in emacs and vi / vim:

### Local Variables:
### tab-width: 8
### End:
<|MERGE_RESOLUTION|>--- conflicted
+++ resolved
@@ -45,21 +45,12 @@
 # Add the dependent product and version
 
 product          version
-<<<<<<< HEAD
 larsoft         v06_00_00_rc5
 artdaq_core	v1_05_01
 duneutil        v06_00_00_rc5	-	optional
 lbne_raw_data 	v1_04_00
-dune_pardata	v01_10_00
+dune_pardata	v01_11_01
 cetbuildtools	v5_02_02	-	only_for_build
-=======
-larsoft         v05_13_00
-artdaq_core	v1_04_28
-duneutil        v01_22_01	-	optional
-lbne_raw_data 	v1_03_25
-dune_pardata	v01_11_01
-cetbuildtools	v4_19_04	-	only_for_build
->>>>>>> d50d28bb
 end_product_list
 
 
