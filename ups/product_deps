--- conflicted
+++ resolved
@@ -23,18 +23,11 @@
 # Add the dependent product and version
 
 product          version
-<<<<<<< HEAD
-cetbuildtools	 v8_18_09	-	only_for_build
-dunereco         v09_52_00d00
-duneopdet        v09_52_00d00
-duneanaobj       v01_01_01
-larcoreobj       v09_05_02
-
-=======
 cetbuildtools	 v8_20_00	-	only_for_build
 dunereco         v09_56_00d00
 duneopdet        v09_56_00d00
->>>>>>> 2720a128
+duneanaobj       v02_00_01
+larcoreobj       v09_05_02
 end_product_list
 
 
