# This @product_deps@ file defines dependencies for this package. 

# The *parent* line must the first non-commented line and defines this product and version
# The version must be of the form vxx_yy_zz (e.g. v01_02_03)
<<<<<<< HEAD
parent dunetpc v04_30_01
=======
parent dunetpc v04_30_03
>>>>>>> 04aafe79
defaultqual e9

# These optional lines define where headers, libraries, and executables go and should
# be used only if your product does not conform to the defaults.
# Format: directory_type directory_path directory_name
#   where directory_type is one of incdir, libdir, or bindir
#   where directory_path is one of product_dir, fq_dir and - 
# Defaults:
# incdir  product_dir  include
# fcldir  product_dir  fcl
# libdir  fq_dir       lib
# bindir  fq_dir       bin
#
fcldir  product_dir job
gdmldir product_dir gdml
fwdir  product_dir config_data

# table fragment to set FW_SEARCH_PATH needed 
# to find gdml files:
table_fragment_begin
    pathPrepend(FW_SEARCH_PATH, ${DUNETPC_DIR}/scripts)
    pathPrepend(FW_SEARCH_PATH, ${DUNETPC_DIR}/gdml)
    pathPrepend(FW_SEARCH_PATH, ${DUNE_PARDATA_DIR}/FieldResponse)
    pathPrepend(FHICL_FILE_PATH, .:./job)
table_fragment_end


# With "product  version" table below, we now define depdendencies

# Add the dependent product and version

product          version
<<<<<<< HEAD
larsoft         v04_30_01
artdaq_core	v1_04_21
duneutil        v01_20_00	-	optional
lbne_raw_data 	v1_03_12
dune_pardata	v01_06_00
cetbuildtools	v4_17_00	-	only_for_build
=======
larsoft         v05_00_00_rc0
artdaq_core	v1_04_21
duneutil        v01_20_01	-	optional
lbne_raw_data 	v1_03_12
dune_pardata	v01_06_00
cetbuildtools	v4_17_03	-	only_for_build
libwda          v2_22_1
>>>>>>> 04aafe79
end_product_list


# We now define allowed qualifiers and the corresponding qualifiers for the depdencies.
# Make a table by adding columns before "notes". 
<<<<<<< HEAD
# e9  - with gcc 4.9.3 and -std=c++14
qualifier	larsoft		duneutil	artdaq_core	lbne_raw_data	dune_pardata	notes
e9:debug	e9:debug	e9:debug	nu:e9:s21:debug	nu:e9:s21:debug	-nq-
e9:opt		e9:opt		e9:opt		nu:e9:s21:opt	nu:e9:s21:prof	-nq-
e9:prof		e9:prof		e9:prof		nu:e9:s21:prof	nu:e9:s21:prof	-nq-
e9:noifdh:debug	e9:noifdh:debug	e9:debug	nu:e9:s21:debug	nu:e9:s21:debug	-nq-
e9:noifdh:opt	e9:noifdh:opt	e9:opt		nu:e9:s21:opt	nu:e9:s21:prof	-nq-
e9:noifdh:prof	e9:noifdh:prof	e9:prof		nu:e9:s21:prof	nu:e9:s21:prof	-nq-
=======
# e6  - with gcc 4.9.1 and -std=c++1y
qualifier	larsoft		duneutil	artdaq_core	lbne_raw_data	dune_pardata	libwda notes
e9:debug	e9:debug	e9:debug	nu:e9:s21:debug	nu:e9:s21:debug	-nq-		-nq-
e9:opt		e9:opt		e9:opt		nu:e9:s21:opt	nu:e9:s21:prof	-nq-		-nq-
e9:prof		e9:prof		e9:prof		nu:e9:s21:prof	nu:e9:s21:prof	-nq-		-nq-
e9:noifdh:debug	e9:noifdh:debug	e9:debug	nu:e9:s21:debug	nu:e9:s21:debug	-nq-		-nq-
e9:noifdh:opt	e9:noifdh:opt	e9:opt		nu:e9:s21:opt	nu:e9:s21:prof	-nq-		-nq-
e9:noifdh:prof	e9:noifdh:prof	e9:prof		nu:e9:s21:prof	nu:e9:s21:prof	-nq-		-nq-
>>>>>>> 04aafe79
end_qualifier_list

# Preserve tabs and formatting in emacs and vi / vim:

### Local Variables:
### tab-width: 8
### End:
<|MERGE_RESOLUTION|>--- conflicted
+++ resolved
@@ -2,11 +2,7 @@
 
 # The *parent* line must the first non-commented line and defines this product and version
 # The version must be of the form vxx_yy_zz (e.g. v01_02_03)
-<<<<<<< HEAD
-parent dunetpc v04_30_01
-=======
-parent dunetpc v04_30_03
->>>>>>> 04aafe79
+parent dunetpc v05_00_00_rc0
 defaultqual e9
 
 # These optional lines define where headers, libraries, and executables go and should
@@ -39,28 +35,17 @@
 # Add the dependent product and version
 
 product          version
-<<<<<<< HEAD
-larsoft         v04_30_01
-artdaq_core	v1_04_21
-duneutil        v01_20_00	-	optional
-lbne_raw_data 	v1_03_12
-dune_pardata	v01_06_00
-cetbuildtools	v4_17_00	-	only_for_build
-=======
 larsoft         v05_00_00_rc0
 artdaq_core	v1_04_21
 duneutil        v01_20_01	-	optional
 lbne_raw_data 	v1_03_12
 dune_pardata	v01_06_00
 cetbuildtools	v4_17_03	-	only_for_build
-libwda          v2_22_1
->>>>>>> 04aafe79
 end_product_list
 
 
 # We now define allowed qualifiers and the corresponding qualifiers for the depdencies.
 # Make a table by adding columns before "notes". 
-<<<<<<< HEAD
 # e9  - with gcc 4.9.3 and -std=c++14
 qualifier	larsoft		duneutil	artdaq_core	lbne_raw_data	dune_pardata	notes
 e9:debug	e9:debug	e9:debug	nu:e9:s21:debug	nu:e9:s21:debug	-nq-
@@ -69,16 +54,6 @@
 e9:noifdh:debug	e9:noifdh:debug	e9:debug	nu:e9:s21:debug	nu:e9:s21:debug	-nq-
 e9:noifdh:opt	e9:noifdh:opt	e9:opt		nu:e9:s21:opt	nu:e9:s21:prof	-nq-
 e9:noifdh:prof	e9:noifdh:prof	e9:prof		nu:e9:s21:prof	nu:e9:s21:prof	-nq-
-=======
-# e6  - with gcc 4.9.1 and -std=c++1y
-qualifier	larsoft		duneutil	artdaq_core	lbne_raw_data	dune_pardata	libwda notes
-e9:debug	e9:debug	e9:debug	nu:e9:s21:debug	nu:e9:s21:debug	-nq-		-nq-
-e9:opt		e9:opt		e9:opt		nu:e9:s21:opt	nu:e9:s21:prof	-nq-		-nq-
-e9:prof		e9:prof		e9:prof		nu:e9:s21:prof	nu:e9:s21:prof	-nq-		-nq-
-e9:noifdh:debug	e9:noifdh:debug	e9:debug	nu:e9:s21:debug	nu:e9:s21:debug	-nq-		-nq-
-e9:noifdh:opt	e9:noifdh:opt	e9:opt		nu:e9:s21:opt	nu:e9:s21:prof	-nq-		-nq-
-e9:noifdh:prof	e9:noifdh:prof	e9:prof		nu:e9:s21:prof	nu:e9:s21:prof	-nq-		-nq-
->>>>>>> 04aafe79
 end_qualifier_list
 
 # Preserve tabs and formatting in emacs and vi / vim:
