# This @product_deps@ file defines dependencies for this package.

# The *parent* line must the first non-commented line and defines this product and version
# The version must be of the form vxx_yy_zz (e.g. v01_02_03).

parent dunetpc v08_30_02

defaultqual e17

# These optional lines define where headers, libraries, and executables go and should
# be used only if your product does not conform to the defaults.
# Format: directory_type directory_path directory_name
#   where directory_type is one of incdir, libdir, or bindir
#   where directory_path is one of product_dir, fq_dir and -
# Defaults:
# incdir  product_dir  include
# fcldir  product_dir  fcl
# libdir  fq_dir       lib
# bindir  fq_dir       bin
#
fcldir  product_dir job
gdmldir product_dir gdml
fwdir  product_dir config_data

# table fragment to set FW_SEARCH_PATH needed
# to find gdml files:
table_fragment_begin
    pathPrepend(FW_SEARCH_PATH, ${DUNETPC_DIR}/scripts)
    pathPrepend(FW_SEARCH_PATH, ${DUNETPC_DIR}/gdml)
    pathPrepend(FW_SEARCH_PATH, ${DUNE_PARDATA_DIR}/FieldResponse)
    # Add StashCache to the FW_SEARCH_PATH
    pathPrepend(FW_SEARCH_PATH, /cvmfs/dune.osgstorage.org/pnfs/fnal.gov/usr/dune/persistent/stash/)
    pathPrepend(FHICL_FILE_PATH, .:./job)
    # WireCellData
    envSet(WIRECELL_PATH, ${DUNE_PARDATA_DIR}/WireCellData)
    pathPrepend(WIRECELL_PATH, ${UPS_PROD_DIR}/wire-cell-cfg)
#    envSet(DBIWSPWDFILE, /dune/experts/path/to/proddbpwd/for/writes)
#    envSet(DBIWSURL, http://dbdata0vm.fnal.gov:8116/LBNE35tCon/app/)
#    envSet(DBIWSURLINT, http://dbdata0vm.fnal.gov:8116/LBNE35tCon/app/)
#    envSet(DBIWSURLPUT, http://dbdata0vm.fnal.gov:8117/LBNE35tCon/app/)
#    envSet(DBIQEURL, http://dbdata0vm.fnal.gov:8122/QE/dune35t/prod/app/SQ/)
#    envSet(DBIHOST, ifdbprod.fnal.gov)
#    envSet(DBINAME, dune35t_prod)
#    envSet(DBIPORT, 5442)
#    envSet(DBIUSER, dune_reader)
#    envSet(DBIPWDFILE, ~jpaley/dune/db/proddbpwd)
    envSet(DBIQEURL, http://dbdata0vm.fnal.gov:9090/QE/dune)
    envSet(DBIUSER, pdunesp_reader)
    envSet(DBIHOST, ifdbprod.fnal.gov)
    envSet(DBIWSURL, http://dbdata0vm.fnal.gov:9090/dune_con_prod/app/)
    envSet(DBINAME, pdunesp_prod)
    envSet(DBIWSURLPUT, http://dbdata0vm.fnal.gov:9090/dune_con_prod/app/)
    envSet(DBIPORT, 5451)
    envSet(DBIWSURLINT, http://dbdata0vm.fnal.gov:9090/dune_con_prod/app/)
table_fragment_end


# With "product  version" table below, we now define depdendencies

# Add the dependent product and version

product          version
<<<<<<< HEAD
larsoft          v08_30_01
artdaq_core	 v3_05_01
=======
larsoft          v08_30_02
artdaq_core	 v3_05_02
>>>>>>> 03c97afc
duneutil         v08_29_00	-	optional
lbne_raw_data 	 v1_04_36
dune_pardata	 v01_52_00
genie_xsec       v3_00_04a       -       optional
genie_phyopt     v3_00_04
cetbuildtools	 v7_12_01	-	only_for_build
dune_raw_data    v1_17_35
#caffe            DISCONTINUED   -       optional
<<<<<<< HEAD
nusystematics    v00_06_00
systematicstools v00_04_00
=======
nusystematics    v00_06_01
systematicstools v00_04_01
>>>>>>> 03c97afc
dune_oslibs      v1_0_0         -       optional
end_product_list


# We now define allowed qualifiers and the corresponding qualifiers for the depdencies.
# Make a table by adding columns before "notes".
# e15  - with gcc 6.4.0 and -std=c++14
qualifier	larsoft		duneutil	artdaq_core	 lbne_raw_data	dune_pardata    genie_xsec              genie_phyopt     dune_raw_data	        nusystematics       systematicstools    dune_oslibs  notes
<<<<<<< HEAD
c2:py3:debug	c2:py3:debug	c2:py3:debug	c2:py3:s90:debug     c2:py3:nu:s90:debug	-nq-    G1810a0211a:k250:e1000  dkcharmtau       c2:py3:nu:s90:debug         c2:py3:debug            c2:py3:debug             -nq-
c2:py3:prof	c2:py3:prof		c2:py3:prof		c2:py3:s90:prof	 c2:py3:nu:s90:prof		-nq-    G1810a0211a:k250:e1000  dkcharmtau       c2:py3:nu:s90:prof          c2:py3:prof             c2:py3:prof              -nq-
e17:py3:debug	e17:py3:debug	e17:py3:debug	e17:py3:s90:debug    e17:py3:nu:s90:debug	-nq-    G1810a0211a:k250:e1000  dkcharmtau       e17:py3:nu:s90:debug        e17:py3:debug           e17:py3:debug            -nq-
e17:py3:prof	e17:py3:prof	e17:py3:prof	e17:py3:s90:prof	 e17:py3:nu:s90:prof	-nq-    G1810a0211a:k250:e1000  dkcharmtau       e17:py3:nu:s90:prof         e17:py3:prof            e17:py3:prof             -nq-
c2:debug	c2:debug	c2:debug	c2:s90:debug     c2:nu:s90:debug	-nq-    G1810a0211a:k250:e1000  dkcharmtau       c2:nu:s90:debug         c2:debug            c2:debug             -nq-
c2:prof		c2:prof		c2:prof		c2:s90:prof	 c2:nu:s90:prof		-nq-    G1810a0211a:k250:e1000  dkcharmtau       c2:nu:s90:prof          c2:prof             c2:prof              -nq-
e17:debug	e17:debug	e17:debug	e17:s90:debug    e17:nu:s90:debug	-nq-    G1810a0211a:k250:e1000  dkcharmtau       e17:nu:s90:debug        e17:debug           e17:debug            -nq-
e17:prof	e17:prof	e17:prof	e17:s90:prof	 e17:nu:s90:prof	-nq-    G1810a0211a:k250:e1000  dkcharmtau       e17:nu:s90:prof         e17:prof            e17:prof             -nq-
=======
c2:py3:debug	c2:py3:debug	c2:py3:debug	c2:py3:s91:debug     c2:py3:nu:s91:debug	-nq-    G1810a0211a:k250:e1000  dkcharmtau       c2:py3:nu:s91:debug         c2:py3:debug            c2:py3:debug             -nq-
c2:py3:prof	c2:py3:prof		c2:py3:prof		c2:py3:s91:prof	 c2:py3:nu:s91:prof		-nq-    G1810a0211a:k250:e1000  dkcharmtau       c2:py3:nu:s91:prof          c2:py3:prof             c2:py3:prof              -nq-
e17:py3:debug	e17:py3:debug	e17:py3:debug	e17:py3:s91:debug    e17:py3:nu:s91:debug	-nq-    G1810a0211a:k250:e1000  dkcharmtau       e17:py3:nu:s91:debug        e17:py3:debug           e17:py3:debug            -nq-
e17:py3:prof	e17:py3:prof	e17:py3:prof	e17:py3:s91:prof	 e17:py3:nu:s91:prof	-nq-    G1810a0211a:k250:e1000  dkcharmtau       e17:py3:nu:s91:prof         e17:py3:prof            e17:py3:prof             -nq-
c2:debug	c2:debug	c2:debug	c2:s91:debug     c2:nu:s91:debug	-nq-    G1810a0211a:k250:e1000  dkcharmtau       c2:nu:s91:debug         c2:debug            c2:debug             -nq-
c2:prof		c2:prof		c2:prof		c2:s91:prof	 c2:nu:s91:prof		-nq-    G1810a0211a:k250:e1000  dkcharmtau       c2:nu:s91:prof          c2:prof             c2:prof              -nq-
e17:debug	e17:debug	e17:debug	e17:s91:debug    e17:nu:s91:debug	-nq-    G1810a0211a:k250:e1000  dkcharmtau       e17:nu:s91:debug        e17:debug           e17:debug            -nq-
e17:prof	e17:prof	e17:prof	e17:s91:prof	 e17:nu:s91:prof	-nq-    G1810a0211a:k250:e1000  dkcharmtau       e17:nu:s91:prof         e17:prof            e17:prof             -nq-
>>>>>>> 03c97afc
end_qualifier_list

# Preserve tabs and formatting in emacs and vi / vim:

### Local Variables:
### tab-width: 8
### End:<|MERGE_RESOLUTION|>--- conflicted
+++ resolved
@@ -60,13 +60,8 @@
 # Add the dependent product and version
 
 product          version
-<<<<<<< HEAD
-larsoft          v08_30_01
-artdaq_core	 v3_05_01
-=======
 larsoft          v08_30_02
 artdaq_core	 v3_05_02
->>>>>>> 03c97afc
 duneutil         v08_29_00	-	optional
 lbne_raw_data 	 v1_04_36
 dune_pardata	 v01_52_00
@@ -75,13 +70,8 @@
 cetbuildtools	 v7_12_01	-	only_for_build
 dune_raw_data    v1_17_35
 #caffe            DISCONTINUED   -       optional
-<<<<<<< HEAD
-nusystematics    v00_06_00
-systematicstools v00_04_00
-=======
 nusystematics    v00_06_01
 systematicstools v00_04_01
->>>>>>> 03c97afc
 dune_oslibs      v1_0_0         -       optional
 end_product_list
 
@@ -90,16 +80,6 @@
 # Make a table by adding columns before "notes".
 # e15  - with gcc 6.4.0 and -std=c++14
 qualifier	larsoft		duneutil	artdaq_core	 lbne_raw_data	dune_pardata    genie_xsec              genie_phyopt     dune_raw_data	        nusystematics       systematicstools    dune_oslibs  notes
-<<<<<<< HEAD
-c2:py3:debug	c2:py3:debug	c2:py3:debug	c2:py3:s90:debug     c2:py3:nu:s90:debug	-nq-    G1810a0211a:k250:e1000  dkcharmtau       c2:py3:nu:s90:debug         c2:py3:debug            c2:py3:debug             -nq-
-c2:py3:prof	c2:py3:prof		c2:py3:prof		c2:py3:s90:prof	 c2:py3:nu:s90:prof		-nq-    G1810a0211a:k250:e1000  dkcharmtau       c2:py3:nu:s90:prof          c2:py3:prof             c2:py3:prof              -nq-
-e17:py3:debug	e17:py3:debug	e17:py3:debug	e17:py3:s90:debug    e17:py3:nu:s90:debug	-nq-    G1810a0211a:k250:e1000  dkcharmtau       e17:py3:nu:s90:debug        e17:py3:debug           e17:py3:debug            -nq-
-e17:py3:prof	e17:py3:prof	e17:py3:prof	e17:py3:s90:prof	 e17:py3:nu:s90:prof	-nq-    G1810a0211a:k250:e1000  dkcharmtau       e17:py3:nu:s90:prof         e17:py3:prof            e17:py3:prof             -nq-
-c2:debug	c2:debug	c2:debug	c2:s90:debug     c2:nu:s90:debug	-nq-    G1810a0211a:k250:e1000  dkcharmtau       c2:nu:s90:debug         c2:debug            c2:debug             -nq-
-c2:prof		c2:prof		c2:prof		c2:s90:prof	 c2:nu:s90:prof		-nq-    G1810a0211a:k250:e1000  dkcharmtau       c2:nu:s90:prof          c2:prof             c2:prof              -nq-
-e17:debug	e17:debug	e17:debug	e17:s90:debug    e17:nu:s90:debug	-nq-    G1810a0211a:k250:e1000  dkcharmtau       e17:nu:s90:debug        e17:debug           e17:debug            -nq-
-e17:prof	e17:prof	e17:prof	e17:s90:prof	 e17:nu:s90:prof	-nq-    G1810a0211a:k250:e1000  dkcharmtau       e17:nu:s90:prof         e17:prof            e17:prof             -nq-
-=======
 c2:py3:debug	c2:py3:debug	c2:py3:debug	c2:py3:s91:debug     c2:py3:nu:s91:debug	-nq-    G1810a0211a:k250:e1000  dkcharmtau       c2:py3:nu:s91:debug         c2:py3:debug            c2:py3:debug             -nq-
 c2:py3:prof	c2:py3:prof		c2:py3:prof		c2:py3:s91:prof	 c2:py3:nu:s91:prof		-nq-    G1810a0211a:k250:e1000  dkcharmtau       c2:py3:nu:s91:prof          c2:py3:prof             c2:py3:prof              -nq-
 e17:py3:debug	e17:py3:debug	e17:py3:debug	e17:py3:s91:debug    e17:py3:nu:s91:debug	-nq-    G1810a0211a:k250:e1000  dkcharmtau       e17:py3:nu:s91:debug        e17:py3:debug           e17:py3:debug            -nq-
@@ -108,7 +88,6 @@
 c2:prof		c2:prof		c2:prof		c2:s91:prof	 c2:nu:s91:prof		-nq-    G1810a0211a:k250:e1000  dkcharmtau       c2:nu:s91:prof          c2:prof             c2:prof              -nq-
 e17:debug	e17:debug	e17:debug	e17:s91:debug    e17:nu:s91:debug	-nq-    G1810a0211a:k250:e1000  dkcharmtau       e17:nu:s91:debug        e17:debug           e17:debug            -nq-
 e17:prof	e17:prof	e17:prof	e17:s91:prof	 e17:nu:s91:prof	-nq-    G1810a0211a:k250:e1000  dkcharmtau       e17:nu:s91:prof         e17:prof            e17:prof             -nq-
->>>>>>> 03c97afc
 end_qualifier_list
 
 # Preserve tabs and formatting in emacs and vi / vim:
