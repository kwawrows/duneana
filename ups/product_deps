--- conflicted
+++ resolved
@@ -33,14 +33,10 @@
 # Add the dependent product and version
 
 product          version
-<<<<<<< HEAD
-larsoft         v03_04_03
-ubutil          v01_08_01
-=======
 larsoft         v03_04_04
->>>>>>> bec531f0
 gcc		v4_9_1
 artdaq_core	v1_04_07
+ubutil          v01_08_01
 
 cetbuildtools	v4_03_03	-	only_for_build
 end_product_list
