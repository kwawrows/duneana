--- conflicted
+++ resolved
@@ -61,11 +61,7 @@
 # Add the dependent product and version
 
 product          version
-<<<<<<< HEAD
-larsoft          v08_62_01
-=======
 larsoft          v09_00_00
->>>>>>> c9ddfb42
 artdaq_core	 v3_05_15
 duneutil         v08_60_00	-	optional
 dune_pardata	 v01_60_00
