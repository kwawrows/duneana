# This @product_deps@ file defines dependencies for this package.

# The *parent* line must the first non-commented line and defines this product and version
# The version must be of the form vxx_yy_zz (e.g. v01_02_03).

parent dunetpc v08_33_00_02

defaultqual e17

# These optional lines define where headers, libraries, and executables go and should
# be used only if your product does not conform to the defaults.
# Format: directory_type directory_path directory_name
#   where directory_type is one of incdir, libdir, or bindir
#   where directory_path is one of product_dir, fq_dir and -
# Defaults:
# incdir  product_dir  include
# fcldir  product_dir  fcl
# libdir  fq_dir       lib
# bindir  fq_dir       bin
#
fcldir  product_dir job
gdmldir product_dir gdml
fwdir  product_dir config_data

# table fragment to set FW_SEARCH_PATH needed
# to find gdml files:
table_fragment_begin
    pathPrepend(FW_SEARCH_PATH, ${DUNETPC_DIR}/scripts)
    pathPrepend(FW_SEARCH_PATH, ${DUNETPC_DIR}/gdml)
    pathPrepend(FW_SEARCH_PATH, ${DUNE_PARDATA_DIR}/FieldResponse)
    # Add StashCache to the FW_SEARCH_PATH
    pathPrepend(FW_SEARCH_PATH, /cvmfs/dune.osgstorage.org/pnfs/fnal.gov/usr/dune/persistent/stash/)
    pathPrepend(FHICL_FILE_PATH, .:./job)
    # WireCellData
    envSet(WIRECELL_PATH, ${DUNE_PARDATA_DIR}/WireCellData)
    pathPrepend(WIRECELL_PATH, ${UPS_PROD_DIR}/wire-cell-cfg)
#    envSet(DBIWSPWDFILE, /dune/experts/path/to/proddbpwd/for/writes)
#    envSet(DBIWSURL, http://dbdata0vm.fnal.gov:8116/LBNE35tCon/app/)
#    envSet(DBIWSURLINT, http://dbdata0vm.fnal.gov:8116/LBNE35tCon/app/)
#    envSet(DBIWSURLPUT, http://dbdata0vm.fnal.gov:8117/LBNE35tCon/app/)
#    envSet(DBIQEURL, http://dbdata0vm.fnal.gov:8122/QE/dune35t/prod/app/SQ/)
#    envSet(DBIHOST, ifdbprod.fnal.gov)
#    envSet(DBINAME, dune35t_prod)
#    envSet(DBIPORT, 5442)
#    envSet(DBIUSER, dune_reader)
#    envSet(DBIPWDFILE, ~jpaley/dune/db/proddbpwd)
    envSet(DBIQEURL, http://dbdata0vm.fnal.gov:9090/QE/dune)
    envSet(DBIUSER, pdunesp_reader)
    envSet(DBIHOST, ifdbprod.fnal.gov)
    envSet(DBIWSURL, http://dbdata0vm.fnal.gov:9090/dune_con_prod/app/)
    envSet(DBINAME, pdunesp_prod)
    envSet(DBIWSURLPUT, http://dbdata0vm.fnal.gov:9090/dune_con_prod/app/)
    envSet(DBIPORT, 5451)
    envSet(DBIWSURLINT, http://dbdata0vm.fnal.gov:9090/dune_con_prod/app/)
table_fragment_end


# With "product  version" table below, we now define depdendencies

# Add the dependent product and version

product          version
larsoft          v08_34_00
artdaq_core	 v3_05_06
duneutil         v08_34_00	-	optional
lbne_raw_data 	 v1_04_40
dune_pardata	 v01_52_00
genie_xsec       v3_00_04a       -       optional
genie_phyopt     v3_00_04
cetbuildtools	 v7_13_02	-	only_for_build
dune_raw_data    v1_17_39
#caffe            DISCONTINUED   -       optional
nusystematics    v00_06_03
systematicstools v00_04_02
dune_oslibs      v1_0_0         -       optional
end_product_list


# We now define allowed qualifiers and the corresponding qualifiers for the depdencies.
# Make a table by adding columns before "notes".
# e15  - with gcc 6.4.0 and -std=c++14
<<<<<<< HEAD
qualifier	larsoft		duneutil	artdaq_core	 lbne_raw_data	dune_pardata    genie_xsec              genie_phyopt     dune_raw_data	        nusystematics       systematicstools    dune_oslibs     notes
c2:debug	c2:debug	c2:debug	c2:s82:debug     c2:nu:s82:debug	-nq-    DefaultPlusValenciaMEC  dkcharmtau       c2:nu:s82:debug         c2:debug            c2:debug             -nq-
c2:opt		c2:opt		c2:opt		c2:s82:opt	 c2:nu:s82:prof		-nq-    DefaultPlusValenciaMEC  dkcharmtau       c2:nu:s82:prof          c2:prof             c2:prof              -nq-
c2:prof		c2:prof		c2:prof		c2:s82:prof	 c2:nu:s82:prof		-nq-    DefaultPlusValenciaMEC  dkcharmtau       c2:nu:s82:prof          c2:prof             c2:prof              -nq-
e17:debug	e17:debug	e17:debug	e17:s82:debug    e17:nu:s82:debug	-nq-    DefaultPlusValenciaMEC  dkcharmtau       e17:nu:s82:debug        e17:debug           e17:debug            -nq-
e17:opt		e17:opt		e17:opt		e17:s82:opt	 e17:nu:s82:prof	-nq-    DefaultPlusValenciaMEC  dkcharmtau       e17:nu:s82:prof         e17:prof            e17:prof             -nq-
e17:prof	e17:prof	e17:prof	e17:s82:prof	 e17:nu:s82:prof	-nq-    DefaultPlusValenciaMEC  dkcharmtau       e17:nu:s82:prof         e17:prof            e17:prof             -nq-
=======
qualifier	larsoft		duneutil	artdaq_core	 lbne_raw_data	dune_pardata    genie_xsec              genie_phyopt     dune_raw_data	        nusystematics       systematicstools    dune_oslibs  notes
c2:py3:debug	c2:py3:debug	c2:py3:debug	c2:py3:s92:debug     c2:py3:nu:s92:debug	-nq-    G1810a0211a:k250:e1000  dkcharmtau       c2:py3:nu:s92:debug         c2:py3:debug            c2:py3:debug             -nq-
c2:py3:prof	c2:py3:prof		c2:py3:prof		c2:py3:s92:prof	 c2:py3:nu:s92:prof		-nq-    G1810a0211a:k250:e1000  dkcharmtau       c2:py3:nu:s92:prof          c2:py3:prof             c2:py3:prof              -nq-
e17:py3:debug	e17:py3:debug	e17:py3:debug	e17:py3:s92:debug    e17:py3:nu:s92:debug	-nq-    G1810a0211a:k250:e1000  dkcharmtau       e17:py3:nu:s92:debug        e17:py3:debug           e17:py3:debug            -nq-
e17:py3:prof	e17:py3:prof	e17:py3:prof	e17:py3:s92:prof	 e17:py3:nu:s92:prof	-nq-    G1810a0211a:k250:e1000  dkcharmtau       e17:py3:nu:s92:prof         e17:py3:prof            e17:py3:prof             -nq-
c2:debug	c2:debug	c2:debug	c2:s92:debug     c2:nu:s92:debug	-nq-    G1810a0211a:k250:e1000  dkcharmtau       c2:nu:s92:debug         c2:debug            c2:debug             -nq-
c2:prof		c2:prof		c2:prof		c2:s92:prof	 c2:nu:s92:prof		-nq-    G1810a0211a:k250:e1000  dkcharmtau       c2:nu:s92:prof          c2:prof             c2:prof              -nq-
e17:debug	e17:debug	e17:debug	e17:s92:debug    e17:nu:s92:debug	-nq-    G1810a0211a:k250:e1000  dkcharmtau       e17:nu:s92:debug        e17:debug           e17:debug            -nq-
e17:prof	e17:prof	e17:prof	e17:s92:prof	 e17:nu:s92:prof	-nq-    G1810a0211a:k250:e1000  dkcharmtau       e17:nu:s92:prof         e17:prof            e17:prof             -nq-
>>>>>>> 454b04d5
end_qualifier_list

# Preserve tabs and formatting in emacs and vi / vim:

### Local Variables:
### tab-width: 8
### End:<|MERGE_RESOLUTION|>--- conflicted
+++ resolved
@@ -79,15 +79,6 @@
 # We now define allowed qualifiers and the corresponding qualifiers for the depdencies.
 # Make a table by adding columns before "notes".
 # e15  - with gcc 6.4.0 and -std=c++14
-<<<<<<< HEAD
-qualifier	larsoft		duneutil	artdaq_core	 lbne_raw_data	dune_pardata    genie_xsec              genie_phyopt     dune_raw_data	        nusystematics       systematicstools    dune_oslibs     notes
-c2:debug	c2:debug	c2:debug	c2:s82:debug     c2:nu:s82:debug	-nq-    DefaultPlusValenciaMEC  dkcharmtau       c2:nu:s82:debug         c2:debug            c2:debug             -nq-
-c2:opt		c2:opt		c2:opt		c2:s82:opt	 c2:nu:s82:prof		-nq-    DefaultPlusValenciaMEC  dkcharmtau       c2:nu:s82:prof          c2:prof             c2:prof              -nq-
-c2:prof		c2:prof		c2:prof		c2:s82:prof	 c2:nu:s82:prof		-nq-    DefaultPlusValenciaMEC  dkcharmtau       c2:nu:s82:prof          c2:prof             c2:prof              -nq-
-e17:debug	e17:debug	e17:debug	e17:s82:debug    e17:nu:s82:debug	-nq-    DefaultPlusValenciaMEC  dkcharmtau       e17:nu:s82:debug        e17:debug           e17:debug            -nq-
-e17:opt		e17:opt		e17:opt		e17:s82:opt	 e17:nu:s82:prof	-nq-    DefaultPlusValenciaMEC  dkcharmtau       e17:nu:s82:prof         e17:prof            e17:prof             -nq-
-e17:prof	e17:prof	e17:prof	e17:s82:prof	 e17:nu:s82:prof	-nq-    DefaultPlusValenciaMEC  dkcharmtau       e17:nu:s82:prof         e17:prof            e17:prof             -nq-
-=======
 qualifier	larsoft		duneutil	artdaq_core	 lbne_raw_data	dune_pardata    genie_xsec              genie_phyopt     dune_raw_data	        nusystematics       systematicstools    dune_oslibs  notes
 c2:py3:debug	c2:py3:debug	c2:py3:debug	c2:py3:s92:debug     c2:py3:nu:s92:debug	-nq-    G1810a0211a:k250:e1000  dkcharmtau       c2:py3:nu:s92:debug         c2:py3:debug            c2:py3:debug             -nq-
 c2:py3:prof	c2:py3:prof		c2:py3:prof		c2:py3:s92:prof	 c2:py3:nu:s92:prof		-nq-    G1810a0211a:k250:e1000  dkcharmtau       c2:py3:nu:s92:prof          c2:py3:prof             c2:py3:prof              -nq-
@@ -97,7 +88,6 @@
 c2:prof		c2:prof		c2:prof		c2:s92:prof	 c2:nu:s92:prof		-nq-    G1810a0211a:k250:e1000  dkcharmtau       c2:nu:s92:prof          c2:prof             c2:prof              -nq-
 e17:debug	e17:debug	e17:debug	e17:s92:debug    e17:nu:s92:debug	-nq-    G1810a0211a:k250:e1000  dkcharmtau       e17:nu:s92:debug        e17:debug           e17:debug            -nq-
 e17:prof	e17:prof	e17:prof	e17:s92:prof	 e17:nu:s92:prof	-nq-    G1810a0211a:k250:e1000  dkcharmtau       e17:nu:s92:prof         e17:prof            e17:prof             -nq-
->>>>>>> 454b04d5
 end_qualifier_list
 
 # Preserve tabs and formatting in emacs and vi / vim:
