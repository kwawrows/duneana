--- conflicted
+++ resolved
@@ -33,11 +33,7 @@
 # Add the dependent product and version
 
 product          version
-<<<<<<< HEAD
-larsoft         v03_02_00
-=======
 larsoft         v03_04_04
->>>>>>> bec531f0
 gcc		v4_9_1
 artdaq_core	v1_04_07
 
@@ -61,4 +57,4 @@
 
 ### Local Variables:
 ### tab-width: 8
-### End:+### End:
