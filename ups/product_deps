# This @product_deps@ file defines dependencies for this package. 

# The *parent* line must the first non-commented line and defines this product and version
# The version must be of the form vxx_yy_zz (e.g. v01_02_03).
<<<<<<< HEAD
parent dunetpc v05_15_01
defaultqual e9
=======
parent dunetpc v06_00_00
defaultqual e10
>>>>>>> 0e154c13

# These optional lines define where headers, libraries, and executables go and should
# be used only if your product does not conform to the defaults.
# Format: directory_type directory_path directory_name
#   where directory_type is one of incdir, libdir, or bindir
#   where directory_path is one of product_dir, fq_dir and - 
# Defaults:
# incdir  product_dir  include
# fcldir  product_dir  fcl
# libdir  fq_dir       lib
# bindir  fq_dir       bin
#
fcldir  product_dir job
gdmldir product_dir gdml
fwdir  product_dir config_data

# table fragment to set FW_SEARCH_PATH needed 
# to find gdml files:
table_fragment_begin
    pathPrepend(FW_SEARCH_PATH, ${DUNETPC_DIR}/scripts)
    pathPrepend(FW_SEARCH_PATH, ${DUNETPC_DIR}/gdml)
    pathPrepend(FW_SEARCH_PATH, ${DUNE_PARDATA_DIR}/FieldResponse)
    pathPrepend(FHICL_FILE_PATH, .:./job)
    envSet(DBIWSPWDFILE, /dune/experts/path/to/proddbpwd/for/writes)
    envSet(DBIWSURL, http://dbdata0vm.fnal.gov:8116/LBNE35tCon/app/)
    envSet(DBIWSURLINT, http://dbdata0vm.fnal.gov:8116/LBNE35tCon/app/)
    envSet(DBIWSURLPUT, http://dbdata0vm.fnal.gov:8117/LBNE35tCon/app/)
    envSet(DBIQEURL, http://dbdata0vm.fnal.gov:8122/QE/dune35t/prod/app/SQ/)
    envSet(DBIHOST, ifdbprod.fnal.gov)
    envSet(DBINAME, dune35t_prod)
    envSet(DBIPORT, 5442)
    envSet(DBIUSER, dune_reader)
    envSet(DBIPWDFILE, ~jpaley/dune/db/proddbpwd)
table_fragment_end


# With "product  version" table below, we now define depdendencies

# Add the dependent product and version

product          version
<<<<<<< HEAD
larsoft         v05_15_01
artdaq_core	v1_04_28
duneutil        v01_23_02	-	optional
lbne_raw_data 	v1_03_25
=======
larsoft         v06_00_00
artdaq_core	v1_05_01
duneutil        v06_00_00	-	optional
lbne_raw_data 	v1_04_00
>>>>>>> 0e154c13
dune_pardata	v01_12_00
cetbuildtools	v5_02_02	-	only_for_build
end_product_list


# We now define allowed qualifiers and the corresponding qualifiers for the depdencies.
# Make a table by adding columns before "notes". 
# e10  - with gcc 4.9.3 and -std=c++14
qualifier	larsoft		duneutil	artdaq_core	lbne_raw_data	dune_pardata	notes
e10:debug	e10:debug	e10:debug	nu:e10:s36:debug nu:e10:s36:debug	-nq-
e10:opt		e10:opt		e10:opt		nu:e10:s36:opt	 nu:e10:s36:prof	-nq-
e10:prof	e10:prof	e10:prof	nu:e10:s36:prof	 nu:e10:s36:prof	-nq-
end_qualifier_list

# Preserve tabs and formatting in emacs and vi / vim:

### Local Variables:
### tab-width: 8
### End:
<|MERGE_RESOLUTION|>--- conflicted
+++ resolved
@@ -2,13 +2,8 @@
 
 # The *parent* line must the first non-commented line and defines this product and version
 # The version must be of the form vxx_yy_zz (e.g. v01_02_03).
-<<<<<<< HEAD
 parent dunetpc v05_15_01
-defaultqual e9
-=======
-parent dunetpc v06_00_00
 defaultqual e10
->>>>>>> 0e154c13
 
 # These optional lines define where headers, libraries, and executables go and should
 # be used only if your product does not conform to the defaults.
@@ -50,17 +45,10 @@
 # Add the dependent product and version
 
 product          version
-<<<<<<< HEAD
-larsoft         v05_15_01
-artdaq_core	v1_04_28
-duneutil        v01_23_02	-	optional
-lbne_raw_data 	v1_03_25
-=======
-larsoft         v06_00_00
+larsoft         v06_00_01
 artdaq_core	v1_05_01
-duneutil        v06_00_00	-	optional
+duneutil        v01_23_03	-	optional
 lbne_raw_data 	v1_04_00
->>>>>>> 0e154c13
 dune_pardata	v01_12_00
 cetbuildtools	v5_02_02	-	only_for_build
 end_product_list
